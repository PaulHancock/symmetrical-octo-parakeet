--- conflicted
+++ resolved
@@ -1,13 +1,8 @@
 # Determine Andromeda location in ra/dec degrees
 
 # from wikipedia
-<<<<<<< HEAD
-ra = '00:42:44.2'
-dec = '41:16:08'
-=======
 ra = '00:42:44.4'
 dec = '41:16:10'
->>>>>>> 4a180aeb
 
 # convert to decimal degrees
 from math import *
