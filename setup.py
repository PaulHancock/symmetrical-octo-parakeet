--- conflicted
+++ resolved
@@ -20,11 +20,7 @@
 
 setup(
     name='mymodule',
-<<<<<<< HEAD
-    version=0.3,
-=======
     version=0.2,
->>>>>>> 3842af96
     install_requires=get_requirements(),
     python_requires='>=3.8',
     scripts=['scripts/runme','mymodule/sky_sim.py']
